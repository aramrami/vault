package consul

import (
	"context"
	"os"
	"strings"
	"testing"

	consulapi "github.com/hashicorp/consul/api"
	"github.com/hashicorp/vault/helper/testhelpers/docker"
<<<<<<< HEAD
=======
	"github.com/ory/dockertest"
	dc "github.com/ory/dockertest/docker"
>>>>>>> 15b94327
)

type Config struct {
	docker.ServiceHostPort
	Token string
}

func (c *Config) APIConfig() *consulapi.Config {
	apiConfig := consulapi.DefaultConfig()
	apiConfig.Address = c.Address()
	apiConfig.Token = c.Token
	return apiConfig
}

// PrepareTestContainer creates a Consul docker container.  If version is empty,
// the Consul version used will be given by the environment variable
// CONSUL_DOCKER_VERSION, or if that's empty, whatever we've hardcoded as the
// the latest Consul version.
func PrepareTestContainer(t *testing.T, version string) (func(), *Config) {
	if retAddress := os.Getenv("CONSUL_HTTP_ADDR"); retAddress != "" {
		shp, err := docker.NewServiceHostPortParse(retAddress)
		if err != nil {
			t.Fatal(err)
		}
		return func() {}, &Config{ServiceHostPort: *shp, Token: os.Getenv("CONSUL_HTTP_TOKEN")}
	}

	config := `acl { enabled = true default_policy = "deny" }`
	if version == "" {
		consulVersion := os.Getenv("CONSUL_DOCKER_VERSION")
		if consulVersion != "" {
			version = consulVersion
		} else {
			version = "1.7.2" // Latest Consul version, update as new releases come out
		}
	}
	if strings.HasPrefix(version, "1.3") {
		config = `datacenter = "test" acl_default_policy = "deny" acl_datacenter = "test" acl_master_token = "test"`
	}

<<<<<<< HEAD
	runner, err := docker.NewServiceRunner(docker.RunOptions{
		ImageRepo: "consul",
		ImageTag:  version,
		Cmd:       []string{"agent", "-dev", "-client", "0.0.0.0", "-hcl", config},
		Ports:     []string{"8500/tcp"},
	})
=======
	dockerOptions := &dockertest.RunOptions{
		Repository: "consul",
		Tag:        version,
		Cmd:        []string{"agent", "-dev", "-client", "0.0.0.0", "-hcl", config},
	}
	consulRepo := os.Getenv("CONSUL_DOCKER_REPO")
	if consulRepo != "" {
		dockerOptions.Repository = consulRepo
		dockerOptions.Auth = dc.AuthConfiguration{
			Username:      os.Getenv("CONSUL_DOCKER_USERNAME"),
			Password:      os.Getenv("CONSUL_DOCKER_PASSWORD"),
		}
	}
	resource, err := pool.RunWithOptions(dockerOptions)
>>>>>>> 15b94327
	if err != nil {
		t.Fatalf("Could not start docker Consul: %s", err)
	}

	svc, err := runner.StartService(context.Background(), func(ctx context.Context, host string, port int) (docker.ServiceConfig, error) {
		shp := docker.NewServiceHostPort(host, port)
		apiConfig := consulapi.DefaultNonPooledConfig()
		apiConfig.Address = shp.Address()
		consul, err := consulapi.NewClient(apiConfig)
		if err != nil {
			return nil, err
		}

		// For version of Consul < 1.4
		if strings.HasPrefix(version, "1.3") {
			consulToken := "test"
			_, err = consul.KV().Put(&consulapi.KVPair{
				Key:   "setuptest",
				Value: []byte("setuptest"),
			}, &consulapi.WriteOptions{
				Token: consulToken,
			})
			if err != nil {
				return nil, err
			}
			return &Config{
				ServiceHostPort: *shp,
				Token:           consulToken,
			}, nil
		}

		// New default behavior
		aclbootstrap, _, err := consul.ACL().Bootstrap()
		if err != nil {
			return nil, err
		}
		consulToken := aclbootstrap.SecretID
		policy := &consulapi.ACLPolicy{
			Name:        "test",
			Description: "test",
			Rules: `node_prefix "" {
                policy = "write"
              }

              service_prefix "" {
                policy = "read"
              }
      `,
		}
		q := &consulapi.WriteOptions{
			Token: consulToken,
		}
		_, _, err = consul.ACL().PolicyCreate(policy, q)
		if err != nil {
			return nil, err
		}
		return &Config{
			ServiceHostPort: *shp,
			Token:           consulToken,
		}, nil
	})
	if err != nil {
		t.Fatalf("Could not start docker Consul: %s", err)
	}
	return svc.Cleanup, svc.Config.(*Config)
}<|MERGE_RESOLUTION|>--- conflicted
+++ resolved
@@ -8,11 +8,6 @@
 
 	consulapi "github.com/hashicorp/consul/api"
 	"github.com/hashicorp/vault/helper/testhelpers/docker"
-<<<<<<< HEAD
-=======
-	"github.com/ory/dockertest"
-	dc "github.com/ory/dockertest/docker"
->>>>>>> 15b94327
 )
 
 type Config struct {
@@ -53,19 +48,7 @@
 		config = `datacenter = "test" acl_default_policy = "deny" acl_datacenter = "test" acl_master_token = "test"`
 	}
 
-<<<<<<< HEAD
-	runner, err := docker.NewServiceRunner(docker.RunOptions{
-		ImageRepo: "consul",
-		ImageTag:  version,
-		Cmd:       []string{"agent", "-dev", "-client", "0.0.0.0", "-hcl", config},
-		Ports:     []string{"8500/tcp"},
-	})
-=======
-	dockerOptions := &dockertest.RunOptions{
-		Repository: "consul",
-		Tag:        version,
-		Cmd:        []string{"agent", "-dev", "-client", "0.0.0.0", "-hcl", config},
-	}
+	// TODO add support for repo/auth in docker.RunOptions post-merge
 	consulRepo := os.Getenv("CONSUL_DOCKER_REPO")
 	if consulRepo != "" {
 		dockerOptions.Repository = consulRepo
@@ -74,8 +57,12 @@
 			Password:      os.Getenv("CONSUL_DOCKER_PASSWORD"),
 		}
 	}
-	resource, err := pool.RunWithOptions(dockerOptions)
->>>>>>> 15b94327
+	runner, err := docker.NewServiceRunner(docker.RunOptions{
+		ImageRepo: "consul",
+		ImageTag:  version,
+		Cmd:       []string{"agent", "-dev", "-client", "0.0.0.0", "-hcl", config},
+		Ports:     []string{"8500/tcp"},
+	})
 	if err != nil {
 		t.Fatalf("Could not start docker Consul: %s", err)
 	}
