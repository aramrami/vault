--- conflicted
+++ resolved
@@ -126,13 +126,7 @@
 
 	switch {
 	// Check if the key is a storage entry key for an entity bucket
-<<<<<<< HEAD
 	case strings.HasPrefix(key, i.entityPacker.BucketsView().Prefix()):
-		bucketKeyHash := i.entityPacker.GetCacheKey(strings.TrimPrefix(key, i.entityPacker.BucketsView().Prefix()))
-
-=======
-	case strings.HasPrefix(key, storagepacker.StoragePackerBucketsPrefix):
->>>>>>> 0ace1bc6
 		// Create a MemDB transaction
 		txn := i.db.Txn(true)
 		defer txn.Abort()
@@ -141,15 +135,9 @@
 		// entry key of the entity bucket. Fetch all the entities that
 		// belong to this bucket using the hash value. Remove these entities
 		// from MemDB along with all the aliases of each entity.
-<<<<<<< HEAD
-		entitiesFetched, err := i.MemDBEntitiesByBucketEntryKeyHashInTxn(txn, bucketKeyHash)
-		if err != nil {
-			i.logger.Error("failed to fetch entities using bucket hash key", "bucket_entry_key_hash", bucketKeyHash)
-=======
 		entitiesFetched, err := i.MemDBEntitiesByBucketKeyInTxn(txn, key)
 		if err != nil {
 			i.logger.Error("failed to fetch entities using the bucket key", "key", key)
->>>>>>> 0ace1bc6
 			return
 		}
 
@@ -218,13 +206,7 @@
 		return
 
 	// Check if the key is a storage entry key for an group bucket
-<<<<<<< HEAD
 	case strings.HasPrefix(key, i.groupPacker.BucketsView().Prefix()):
-		bucketKeyHash := i.groupPacker.GetCacheKey(strings.TrimPrefix(key, i.groupPacker.BucketsView().Prefix()))
-
-=======
-	case strings.HasPrefix(key, groupBucketsPrefix):
->>>>>>> 0ace1bc6
 		// Create a MemDB transaction
 		txn := i.db.Txn(true)
 		defer txn.Abort()
@@ -343,10 +325,7 @@
 		entity.LastUpdateTime = oldEntity.LastUpdateTime
 		entity.MergedEntityIDs = oldEntity.MergedEntityIDs
 		entity.Policies = oldEntity.Policies
-<<<<<<< HEAD
-=======
 		entity.BucketKey = oldEntity.BucketKeyHash
->>>>>>> 0ace1bc6
 		entity.MFASecrets = oldEntity.MFASecrets
 		// Copy each alias individually since the format of aliases were
 		// also different
@@ -368,7 +347,7 @@
 		persistNeeded = true
 	}
 
-	entity.BucketKeyHash = i.entityPacker.BucketKeyHashByItemID(entity.ID)
+	entity.BucketKey = i.entityPacker.BucketKey(entity.ID)
 
 	pN, err := parseExtraEntityFromBucket(ctx, i, &entity)
 	if err != nil {
@@ -418,7 +397,7 @@
 		group.NamespaceID = namespace.RootNamespaceID
 	}
 
-	group.BucketKeyHash = i.groupPacker.BucketKeyHashByItemID(group.ID)
+	group.BucketKey = i.groupPacker.BucketKey(group.ID)
 
 	return &group, nil
 }
